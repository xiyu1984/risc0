--- conflicted
+++ resolved
@@ -150,11 +150,7 @@
 unsafe extern "C" fn __start() -> ! {
     env::init();
 
-<<<<<<< HEAD
     #[cfg(risc0_guest_allocator = "embedded")]
-=======
-    #[cfg(feature = "heap-embedded-alloc")]
->>>>>>> e1707dc1
     {
         extern "C" {
             static _end: u8;
