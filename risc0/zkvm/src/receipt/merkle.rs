--- conflicted
+++ resolved
@@ -12,18 +12,8 @@
 // See the License for the specific language governing permissions and
 // limitations under the License.
 
-
-//! Minimal Merkle tree implementation used in the recursion system for committing to a group of
-//! control IDs.
-
-<<<<<<< HEAD
-=======
-// NOTE: Changing this constant must be coordinated with the circuit. In order to avoid needing to
-// change the circuit later, this is set to 8 which allows for enough control IDs to be encoded
-// that we are unlikely to need more.
-/// Depth of the Merkle tree to use for encoding the set of allowed control IDs.
-pub const ALLOWED_CODE_MERKLE_DEPTH: usize = 8;
->>>>>>> 6b6daeaf
+//! Minimal Merkle tree implementation used in the recursion system for
+//! committing to a group of control IDs.
 
 use alloc::vec::Vec;
 
@@ -33,31 +23,34 @@
 use risc0_zkp::core::{digest::Digest, hash::HashFn};
 use serde::{Deserialize, Serialize};
 
-// NOTE: Changing this constant must be coordinated with the circuit. In order to avoid needing to
-// change the circuit later, this is set to 8 which allows for enough control IDs to be encoded
-// that we are unlikely to need more.
 /// Depth of the Merkle tree to use for encoding the set of allowed control IDs.
-#[cfg(feature = "prove")]
+// NOTE: Changing this constant must be coordinated with the circuit. In order
+// to avoid needing to change the circuit later, this is set to 8 which allows
+// for enough control IDs to be encoded that we are unlikely to need more.
 pub const ALLOWED_CODE_MERKLE_DEPTH: usize = 8;
 
-/// Merkle tree implementation used in the recursion system to commit to a set of recursion
-/// programs, and to verify the inclusion of a given program in the set.
+/// Merkle tree implementation used in the recursion system to commit to a set
+/// of recursion programs, and to verify the inclusion of a given program in the
+/// set.
 #[non_exhaustive]
 pub struct MerkleGroup {
     /// Depth of the Merkle tree.
     pub depth: u32,
-    /// Ordered list of Merkle tree leaves, as Digests. It is expected that these will be the
-    /// control IDs for the committed set of recursion programs.
+
+    /// Ordered list of Merkle tree leaves, as Digests. It is expected that
+    /// these will be the control IDs for the committed set of recursion
+    /// programs.
     pub leaves: Vec<Digest>,
 }
 
-/// An inclusion proof for the [MerkleGroup]. Used to verify inclusion of a given recursion program
-/// in the committed set.
+/// An inclusion proof for the [MerkleGroup]. Used to verify inclusion of a
+/// given recursion program in the committed set.
 #[non_exhaustive]
 #[derive(Clone, Debug, Serialize, Deserialize, PartialEq, BorshSerialize, BorshDeserialize)]
 pub struct MerkleProof {
     /// Index of the leaf for which inclusion is being proven.
     pub index: u32,
+
     /// Sibling digests on the path from the root to the leaf.
     /// Does not include the root of the leaf.
     pub digests: Vec<Digest>,
