// Copyright 2024 RISC Zero, Inc.
//
// Licensed under the Apache License, Version 2.0 (the "License");
// you may not use this file except in compliance with the License.
// You may obtain a copy of the License at
//
//     http://www.apache.org/licenses/LICENSE-2.0
//
// Unless required by applicable law or agreed to in writing, software
// distributed under the License is distributed on an "AS IS" BASIS,
// WITHOUT WARRANTIES OR CONDITIONS OF ANY KIND, either express or implied.
// See the License for the specific language governing permissions and
// limitations under the License.

use std::rc::Rc;

use anyhow::Result;
use risc0_binfmt::MemoryImage;
use risc0_circuit_rv32im::prove::{emu::testutil, hal::cpu::CpuCircuitHal};
use risc0_zkp::{
    core::{digest::Digest, hash::blake2b::Blake2bCpuHashSuite},
    hal::cpu::CpuHal,
    verify::VerificationError,
};
use risc0_zkvm_methods::{multi_test::MultiTestSpec, MULTI_TEST_ELF, MULTI_TEST_ID};
use risc0_zkvm_platform::{memory, PAGE_SIZE, WORD_SIZE};
use serial_test::serial;
use test_log::test;

use super::{get_prover_server, HalPair, ProverImpl};
use crate::{
<<<<<<< HEAD
    default_prover,
    host::{server::testutils, CIRCUIT},
=======
    host::server::testutils,
>>>>>>> 81277166
    serde::{from_slice, to_vec},
    ExecutorEnv, ExecutorImpl, ExitCode, ProverOpts, ProverServer, Receipt, Session,
    VerifierContext,
};

fn prover_opts_fast() -> ProverOpts {
    ProverOpts {
        hashfn: "sha-256".to_string(),
        prove_guest_errors: false,
    }
}

fn prove_session_fast(session: &Session) -> Receipt {
    let prover = get_prover_server(&prover_opts_fast()).unwrap();
    prover
        .prove_session(&VerifierContext::default(), session)
        .unwrap()
}

fn prove_nothing(hashfn: &str) -> Result<Receipt> {
    let env = ExecutorEnv::builder()
        .write(&MultiTestSpec::DoNothing)
        .unwrap()
        .build()
        .unwrap();
    let opts = ProverOpts {
        hashfn: hashfn.to_string(),
        prove_guest_errors: false,
    };
    get_prover_server(&opts).unwrap().prove(env, MULTI_TEST_ELF)
}

#[test]
#[cfg_attr(feature = "cuda", serial)]
fn prove_no_ram() {
    let env = ExecutorEnv::builder()
        .write(&MultiTestSpec::DoNothing)
        .unwrap()
        .segment_limit_ram_storage(0)
        .build()
        .unwrap();

    default_prover().prove(env, MULTI_TEST_ELF).unwrap();
}

#[test]
#[cfg_attr(feature = "cuda", serial)]
fn hashfn_poseidon2() {
    prove_nothing("poseidon2").unwrap();
}

#[test]
fn hashfn_blake2b() {
    let hal_pair = HalPair {
        hal: Rc::new(CpuHal::new(Blake2bCpuHashSuite::new_suite())),
        circuit_hal: Rc::new(CpuCircuitHal::new()),
    };
    let env = ExecutorEnv::builder()
        .write(&MultiTestSpec::DoNothing)
        .unwrap()
        .build()
        .unwrap();
    let prover = ProverImpl::new("cpu:blake2b", hal_pair);
    prover.prove(env, MULTI_TEST_ELF).unwrap();
}

#[test]
#[cfg_attr(feature = "cuda", serial)]
fn receipt_serde() {
    let receipt = prove_nothing("sha-256").unwrap();
    let encoded: Vec<u32> = to_vec(&receipt).unwrap();
    let decoded: Receipt = from_slice(&encoded).unwrap();
    assert_eq!(decoded, receipt);
    decoded.verify(MULTI_TEST_ID).unwrap();
}

#[test]
#[cfg_attr(feature = "cuda", serial)]
fn check_image_id() {
    let receipt = prove_nothing("sha-256").unwrap();
    let mut image_id: Digest = MULTI_TEST_ID.into();
    for word in image_id.as_mut_words() {
        *word = word.wrapping_add(1);
    }
    assert_eq!(
        receipt.verify(image_id).unwrap_err(),
        VerificationError::ImageVerificationError
    );
}

#[test]
#[serial]
fn sha_basics() {
    fn run_sha(msg: &str) -> String {
        let env = ExecutorEnv::builder()
            .write(&MultiTestSpec::ShaDigest { data: msg.into() })
            .unwrap()
            .build()
            .unwrap();
        let mut exec = ExecutorImpl::from_elf(env, MULTI_TEST_ELF).unwrap();
        let session = exec.run().unwrap();
        let receipt = prove_session_fast(&session);
        hex::encode(Digest::try_from(receipt.journal.bytes).unwrap())
    }

    assert_eq!(
        run_sha(""),
        "e3b0c44298fc1c149afbf4c8996fb92427ae41e4649b934ca495991b7852b855"
    );
    assert_eq!(
        run_sha("a"),
        "ca978112ca1bbdcafac231b39a23dc4da786eff8147c4e72b9807785afee48bb"
    );
    assert_eq!(
        run_sha("abc"),
        "ba7816bf8f01cfea414140de5dae2223b00361a396177a9cb410ff61f20015ad"
    );
    assert_eq!(
        run_sha("abcdbcdecdefdefgefghfghighijhijkijkljklmklmnlmnomnopnopq"),
        "248d6a61d20638b8e5c026930c3e6039a33ce45964ff2167f6ecedd419db06c1"
    );
}

#[test]
#[serial]
fn sha_iter() {
    let input = MultiTestSpec::ShaDigestIter {
        data: Vec::from([0u8; 32]),
        num_iter: 1500,
    };
    let env = ExecutorEnv::builder()
        .write(&input)
        .unwrap()
        .build()
        .unwrap();
    let mut exec = ExecutorImpl::from_elf(env, MULTI_TEST_ELF).unwrap();
    let session = exec.run().unwrap();
    let receipt = prove_session_fast(&session);
    let digest = Digest::try_from(receipt.journal.bytes).unwrap();
    assert_eq!(
        hex::encode(digest),
        "9d4d1940b5c0c6d09c10add9631806f9df9467884d3e9ce4a147113e27f5c02a"
    )
}

#[test]
fn bigint_accel() {
    let cases = testutils::generate_bigint_test_cases(&mut rand::thread_rng(), 10);
    for case in cases {
        println!("Running BigInt circuit test case: {:08x?}", case);
        let input = MultiTestSpec::BigInt {
            x: case.x,
            y: case.y,
            modulus: case.modulus,
        };

        let env = ExecutorEnv::builder()
            .write(&input)
            .unwrap()
            .build()
            .unwrap();
        let mut exec = ExecutorImpl::from_elf(env, MULTI_TEST_ELF).unwrap();
        let session = exec.run().unwrap();
        let receipt = prove_session_fast(&session);
        let expected = case.expected();
        let expected: &[u8] = bytemuck::cast_slice(expected.as_slice());
        assert_eq!(receipt.journal.bytes, expected);
    }
}

#[test]
#[serial]
fn memory_io() {
    fn run_memio(pairs: &[(usize, usize)]) -> Result<ExitCode> {
        let input = MultiTestSpec::ReadWriteMem {
            values: pairs
                .iter()
                .cloned()
                .map(|(addr, value)| (addr as u32, value as u32))
                .collect(),
        };
        let env = ExecutorEnv::builder()
            .write(&input)
            .unwrap()
            .build()
            .unwrap();
        let mut exec = ExecutorImpl::from_elf(env, MULTI_TEST_ELF)?;
        let session = exec.run()?;
        let receipt = prove_session_fast(&session);
        receipt.verify_integrity_with_context(&VerifierContext::default())?;
        Ok(receipt.get_claim()?.exit_code)
    }

    // Pick a memory position in the middle of the memory space, which is unlikely
    // to be touched by either the stack or heap:
    const POS: usize = crate::align_up(
        (memory::TEXT_START + memory::STACK_TOP) as usize / 2,
        WORD_SIZE,
    );

    // Double writes are fine
    assert_eq!(
        run_memio(&[(POS, 1), (POS, 1)]).unwrap(),
        ExitCode::Halted(0)
    );

    // Writes at different addresses are fine
    assert_eq!(
        run_memio(&[(POS, 1), (POS + 4, 2)]).unwrap(),
        ExitCode::Halted(0)
    );

    // Aligned write is fine
    assert_eq!(run_memio(&[(POS, 1)]).unwrap(), ExitCode::Halted(0));

    // Unaligned write is bad
    let err = run_memio(&[(POS + 1001, 1)]).err().unwrap().to_string();
    assert!(err.contains("StoreAddressMisaligned"), "{err}");

    // Aligned read is fine
    assert_eq!(run_memio(&[(POS, 0)]).unwrap(), ExitCode::Halted(0));

    // Unaligned read is bad
    let err = run_memio(&[(POS + 1, 0)]).err().unwrap().to_string();
    assert!(err.contains("LoadAddressMisaligned"), "{err}");
}

#[test]
fn session_events() {
    use std::{cell::RefCell, rc::Rc};

    use risc0_zkvm_methods::HELLO_COMMIT_ELF;

    use crate::{Segment, SessionEvents};

    struct Logger {
        on_pre_prove_segment_flag: Rc<RefCell<bool>>,
        on_post_prove_segment_flag: Rc<RefCell<bool>>,
    }

    impl SessionEvents for Logger {
        fn on_pre_prove_segment(&self, _: &Segment) {
            self.on_pre_prove_segment_flag.replace(true);
        }

        fn on_post_prove_segment(&self, _: &Segment) {
            self.on_post_prove_segment_flag.replace(true);
        }
    }

    let mut exec = ExecutorImpl::from_elf(ExecutorEnv::default(), HELLO_COMMIT_ELF).unwrap();
    let mut session = exec.run().unwrap();
    let on_pre_prove_segment_flag = Rc::new(RefCell::new(false));
    let on_post_prove_segment_flag = Rc::new(RefCell::new(false));
    let logger = Logger {
        on_pre_prove_segment_flag: on_pre_prove_segment_flag.clone(),
        on_post_prove_segment_flag: on_post_prove_segment_flag.clone(),
    };
    session.add_hook(logger);
    prove_session_fast(&session);
    assert_eq!(session.hooks.len(), 1);
    assert_eq!(on_pre_prove_segment_flag.take(), true);
    assert_eq!(on_post_prove_segment_flag.take(), true);
}

// These tests come from:
// https://github.com/riscv-software-src/riscv-tests
// They were built using the toolchain from:
// https://github.com/risc0/toolchain/releases/tag/2022.03.25
mod riscv {
    use super::prove_session_fast;
    use crate::{ExecutorEnv, ExecutorImpl};

    fn run_test(test_name: &str) {
        use std::io::Read;

        use flate2::read::GzDecoder;
        use tar::Archive;

        let bytes = include_bytes!("../testdata/riscv-tests.tgz");
        let gz = GzDecoder::new(&bytes[..]);
        let mut tar = Archive::new(gz);
        for entry in tar.entries().unwrap() {
            let mut entry = entry.unwrap();
            if !entry.header().entry_type().is_file() {
                continue;
            }
            let path = entry.path().unwrap();
            let filename = path.file_name().unwrap().to_str().unwrap();
            if filename != test_name {
                continue;
            }
            let mut elf = Vec::new();
            entry.read_to_end(&mut elf).unwrap();

            let env = ExecutorEnv::default();
            let mut exec = ExecutorImpl::from_elf(env, &elf).unwrap();
            let session = exec.run().unwrap();

            prove_session_fast(&session);
        }
    }

    macro_rules! test_case {
        ($func_name:ident) => {
            #[test_log::test]
            #[cfg_attr(feature = "cuda", serial_test::serial)]
            fn $func_name() {
                run_test(stringify!($func_name));
            }
        };
    }

    test_case!(add);
    test_case!(addi);
    test_case!(and);
    test_case!(andi);
    test_case!(auipc);
    test_case!(beq);
    test_case!(bge);
    test_case!(bgeu);
    test_case!(blt);
    test_case!(bltu);
    test_case!(bne);
    test_case!(div);
    test_case!(divu);
    test_case!(jal);
    test_case!(jalr);
    test_case!(lb);
    test_case!(lbu);
    test_case!(lh);
    test_case!(lhu);
    test_case!(lui);
    test_case!(lw);
    test_case!(mul);
    test_case!(mulh);
    test_case!(mulhsu);
    test_case!(mulhu);
    test_case!(or);
    test_case!(ori);
    test_case!(rem);
    test_case!(remu);
    test_case!(sb);
    test_case!(sh);
    test_case!(simple);
    test_case!(sll);
    test_case!(slli);
    test_case!(slt);
    test_case!(slti);
    test_case!(sltiu);
    test_case!(sltu);
    test_case!(sra);
    test_case!(srai);
    test_case!(srl);
    test_case!(srli);
    test_case!(sub);
    test_case!(sw);
    test_case!(xor);
    test_case!(xori);
}

#[test]
fn pause_resume() {
    let env = ExecutorEnv::builder()
        .write(&MultiTestSpec::PauseContinue(0))
        .unwrap()
        .build()
        .unwrap();
    let mut exec = ExecutorImpl::from_elf(env, MULTI_TEST_ELF).unwrap();

    // Run until sys_pause
    let session = exec.run().unwrap();
    assert_eq!(session.segments.len(), 1);
    assert_eq!(session.exit_code, ExitCode::Paused(0));
    let receipt = prove_session_fast(&session);
    let segments = &receipt.inner.composite().unwrap().segments;
    assert_eq!(segments.len(), 1);
    assert_eq!(segments[0].index, 0);

    // Run until sys_halt
    let session = exec.run().unwrap();
    assert_eq!(session.exit_code, ExitCode::Halted(0));
    prove_session_fast(&session);
}

#[test]
fn continuation() {
    const COUNT: usize = 2; // Number of total chunks to aim for.

    let program = testutil::simple_loop();
    let image = MemoryImage::new(&program, PAGE_SIZE as u32).unwrap();

    let env = ExecutorEnv::builder()
        .segment_limit_po2(14) // 16k cycles
        .build()
        .unwrap();
    let mut exec = ExecutorImpl::new(env, image).unwrap();
    let session = exec.run().unwrap();
    let segments: Vec<_> = session
        .segments
        .iter()
        .map(|x| x.resolve().unwrap())
        .collect();
    assert_eq!(segments.len(), COUNT);

    let (final_segment, segments) = segments.split_last().unwrap();
    for segment in segments {
        assert_eq!(segment.inner.exit_code, ExitCode::SystemSplit);
    }
    assert_eq!(final_segment.inner.exit_code, ExitCode::Halted(0));

    let receipt = prove_session_fast(&session);
    for (idx, receipt) in receipt
        .inner
        .composite()
        .unwrap()
        .segments
        .iter()
        .enumerate()
    {
        assert_eq!(receipt.index, idx as u32);
    }
}

#[cfg(feature = "docker")]
#[test]
fn stark2snark() {
    use crate::{
        get_prover_server, recursion::identity_p254, CompactReceipt, ExecutorEnv, ExecutorImpl,
        InnerReceipt, ProverOpts, Receipt, VerifierContext,
    };
    use risc0_groth16::docker::stark_to_snark;
    use risc0_zkvm_methods::{multi_test::MultiTestSpec, MULTI_TEST_ELF, MULTI_TEST_ID};

    let env = ExecutorEnv::builder()
        .write(&MultiTestSpec::BusyLoop { cycles: 0 })
        .unwrap()
        .build()
        .unwrap();

    tracing::info!("execute");

    let mut exec = ExecutorImpl::from_elf(env, MULTI_TEST_ELF).unwrap();
    let session = exec.run().unwrap();

    tracing::info!("prove");
    let opts = ProverOpts::default();
    let ctx = VerifierContext::default();
    let prover = get_prover_server(&opts).unwrap();
    let receipt = prover.prove_session(&ctx, &session).unwrap();
    let claim = receipt.get_claim().unwrap();
    let composite_receipt = receipt.inner.composite().unwrap();
    let succinct_receipt = prover.compress(composite_receipt).unwrap();
    let journal = session.journal.unwrap().bytes;

    tracing::info!("identity_p254");
    let ident_receipt = identity_p254(&succinct_receipt).unwrap();
    let seal_bytes = ident_receipt.get_seal_bytes();

    tracing::info!("stark-to-snark");
    let seal = stark_to_snark(&seal_bytes).unwrap().to_vec();

    tracing::info!("Receipt");
    let receipt = Receipt::new(
        InnerReceipt::Compact(CompactReceipt { seal, claim }),
        journal,
    );

    receipt.verify(MULTI_TEST_ID).unwrap();
}

mod sys_verify {
    use risc0_zkvm_methods::{
        multi_test::MultiTestSpec, HELLO_COMMIT_ELF, HELLO_COMMIT_ID, MULTI_TEST_ELF, MULTI_TEST_ID,
    };
    use test_log::test;

    use super::{get_prover_server, prover_opts_fast};
    use crate::{
        serde::to_vec, sha::Digestible, ExecutorEnv, ExecutorEnvBuilder, ExitCode, ProverOpts,
        Receipt,
    };

    fn prove_hello_commit() -> Receipt {
        let hello_commit_receipt = get_prover_server(&prover_opts_fast())
            .unwrap()
            .prove(ExecutorEnv::default(), HELLO_COMMIT_ELF)
            .unwrap();

        // Double check that the receipt verifies.
        hello_commit_receipt.verify(HELLO_COMMIT_ID).unwrap();
        hello_commit_receipt
    }

    fn prove_halt(exit_code: u8) -> Receipt {
        let opts = ProverOpts {
            hashfn: "sha-256".to_string(),
            prove_guest_errors: true,
        };

        let env = ExecutorEnvBuilder::default()
            .write(&MultiTestSpec::Halt(exit_code))
            .unwrap()
            .build()
            .unwrap();
        let halt_receipt = get_prover_server(&opts)
            .unwrap()
            .prove(env, MULTI_TEST_ELF)
            .unwrap();

        // Double check that the receipt verifies with the expected image ID and exit code.
        halt_receipt
            .verify_integrity_with_context(&Default::default())
            .unwrap();
        let halt_claim = halt_receipt.get_claim().unwrap();
        assert_eq!(halt_claim.pre.digest(), MULTI_TEST_ID.into());
        assert_eq!(halt_claim.exit_code, ExitCode::Halted(exit_code as u32));
        halt_receipt
    }

    lazy_static::lazy_static! {
        static ref HELLO_COMMIT_RECEIPT: Receipt = prove_hello_commit();
    }

    #[test]
    fn sys_verify_1() {
        let spec = MultiTestSpec::SysVerify(vec![(
            HELLO_COMMIT_ID.into(),
            HELLO_COMMIT_RECEIPT.journal.bytes.clone(),
        )]);

        // Test that providing the proven assumption results in an unconditional
        // receipt.
        let env = ExecutorEnv::builder()
            .write(&spec)
            .unwrap()
            .add_assumption(HELLO_COMMIT_RECEIPT.clone())
            .build()
            .unwrap();
        get_prover_server(&prover_opts_fast())
            .unwrap()
            .prove(env, MULTI_TEST_ELF)
            .unwrap()
            .verify(MULTI_TEST_ID)
            .unwrap();
    }

    #[test]
    fn sys_verify_2() {
        let spec = MultiTestSpec::SysVerify(vec![(
            HELLO_COMMIT_ID.into(),
            HELLO_COMMIT_RECEIPT.journal.bytes.clone(),
        )]);

        // Test that proving without a provided assumption results in an execution
        // failure.
        let env = ExecutorEnv::builder()
            .write(&spec)
            .unwrap()
            .build()
            .unwrap();
        assert!(get_prover_server(&prover_opts_fast())
            .unwrap()
            .prove(env, MULTI_TEST_ELF)
            .is_err());
    }

    #[test]
    fn sys_verify_3() {
        let spec = MultiTestSpec::SysVerify(vec![(
            HELLO_COMMIT_ID.into(),
            HELLO_COMMIT_RECEIPT.journal.bytes.clone(),
        )]);

        // Test that providing an unresolved assumption results in a conditional
        // receipt.
        let env = ExecutorEnv::builder()
            .write(&spec)
            .unwrap()
            .add_assumption(HELLO_COMMIT_RECEIPT.get_claim().unwrap())
            .build()
            .unwrap();

        // TODO(#982) Conditional receipts currently return an error on verification.
        assert!(get_prover_server(&prover_opts_fast())
            .unwrap()
            .prove(env, MULTI_TEST_ELF)
            .is_err());

        // TODO(#982) With conditional receipts, implement the following cases.
        // verify with proven corraboration in verifier success.
        // verify with unresolved corraboration in verifier success.
        // verify with no resolution results in verifier error.
        // verify with wrong resolution results in verifier error.
    }

    #[test]
    fn sys_verify_integrity() {
        let spec = &MultiTestSpec::SysVerifyIntegrity {
            claim_words: to_vec(&HELLO_COMMIT_RECEIPT.get_claim().unwrap()).unwrap(),
        };

        // Test that providing the proven assumption results in an unconditional
        // receipt.
        let env = ExecutorEnv::builder()
            .write(&spec)
            .unwrap()
            .add_assumption(HELLO_COMMIT_RECEIPT.clone())
            .build()
            .unwrap();
        get_prover_server(&prover_opts_fast())
            .unwrap()
            .prove(env, MULTI_TEST_ELF)
            .unwrap()
            .verify(MULTI_TEST_ID)
            .unwrap();

        // Test that proving without a provided assumption results in an execution
        // failure.
        let env = ExecutorEnv::builder()
            .write(&spec)
            .unwrap()
            .build()
            .unwrap();
        assert!(get_prover_server(&prover_opts_fast())
            .unwrap()
            .prove(env, MULTI_TEST_ELF)
            .is_err());

        // Test that providing an unresolved assumption results in a conditional
        // receipt.
        let env = ExecutorEnv::builder()
            .write(&spec)
            .unwrap()
            .add_assumption(HELLO_COMMIT_RECEIPT.get_claim().unwrap())
            .build()
            .unwrap();
        // TODO(#982) Conditional receipts currently return an error on verification.
        assert!(get_prover_server(&prover_opts_fast())
            .unwrap()
            .prove(env, MULTI_TEST_ELF)
            .is_err());
    }

    #[test]
    fn sys_verify_integrity_halt_1() {
        // Generate a receipt for a execution ending in a guest error indicated by
        // ExitCode::Halted(1).
        let halt_receipt = prove_halt(1);

        let spec = &MultiTestSpec::SysVerifyIntegrity {
            claim_words: to_vec(&halt_receipt.get_claim().unwrap()).unwrap(),
        };

        // Test that proving results in a success execution and unconditional receipt.
        let env = ExecutorEnv::builder()
            .write(&spec)
            .unwrap()
            .add_assumption(halt_receipt)
            .build()
            .unwrap();
        get_prover_server(&prover_opts_fast())
            .unwrap()
            .prove(env, MULTI_TEST_ELF)
            .unwrap()
            .verify(MULTI_TEST_ID)
            .unwrap();
    }
}

mod soundness {
    use risc0_circuit_rv32im::CIRCUIT;
    use risc0_zkp::{
        adapter::TapsProvider,
        field::{
            baby_bear::{BabyBear, BabyBearExtElem},
            ExtElem,
        },
        hal::cpu::CpuHal,
        prove::soundness,
    };

    #[test]
    fn proven() {
        let cycles = 1 << 20; // 1M
        let ext_size = BabyBearExtElem::EXT_SIZE;
        let coeffs_size = cycles * ext_size;
        let taps = CIRCUIT.get_taps();

        let security = soundness::proven::<CpuHal<BabyBear>>(taps, coeffs_size);
        assert_eq!(security, 41.757866);
    }

    #[test]
    fn conjectured_strict() {
        let cycles = 1 << 20; // 1M
        let ext_size = BabyBearExtElem::EXT_SIZE;
        let coeffs_size = cycles * ext_size;
        let taps = CIRCUIT.get_taps();

        let security = soundness::conjectured_strict::<CpuHal<BabyBear>>(taps, coeffs_size);
        assert_eq!(security, 74.90123);
    }
}<|MERGE_RESOLUTION|>--- conflicted
+++ resolved
@@ -29,12 +29,8 @@
 
 use super::{get_prover_server, HalPair, ProverImpl};
 use crate::{
-<<<<<<< HEAD
     default_prover,
-    host::{server::testutils, CIRCUIT},
-=======
     host::server::testutils,
->>>>>>> 81277166
     serde::{from_slice, to_vec},
     ExecutorEnv, ExecutorImpl, ExitCode, ProverOpts, ProverServer, Receipt, Session,
     VerifierContext,
@@ -76,7 +72,6 @@
         .segment_limit_ram_storage(0)
         .build()
         .unwrap();
-
     default_prover().prove(env, MULTI_TEST_ELF).unwrap();
 }
 
