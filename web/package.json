{
  "name": "web",
  "private": true,
  "workspaces": ["apps/*", "packages/*"],
  "scripts": {
    "build": "turbo build",
    "check": "cd .. && bunx @biomejs/biome check --write --unsafe web",
    "ci": "cd .. && bunx @biomejs/biome ci web",
    "dev": "turbo dev",
    "test": "turbo test",
    "typecheck": "turbo typecheck"
  },
  "dependencies": {
    "@joshdavenport/tailwindcss-filter-order": "0.2.0",
    "@poppinss/intl-formatter": "3.0.3",
    "@risc0/ui": "0.0.153",
    "@t3-oss/env-nextjs": "0.11.0",
    "@tanstack/match-sorter-utils": "9.0.0-alpha.0",
    "@tanstack/react-table": "9.0.0-alpha.0",
    "@vercel/analytics": "1.3.1",
    "@vercel/speed-insights": "1.0.12",
    "chart.js": "2.9.4",
    "deepmerge": "4.3.1",
    "framer-motion": "11.3.24",
    "lucide-react": "0.427.0",
    "next": "15.0.0-canary.113",
    "next-themes": "0.3.0",
    "prism-react-renderer": "2.3.1",
    "radash": "12.1.0",
    "react": "19.0.0-rc-827cbea417-20240606",
    "react-chartjs-2": "2.11.2",
    "react-dom": "19.0.0-rc-827cbea417-20240606",
    "react-rainbow-ascii": "1.0.3",
    "sharp": "0.33.4",
    "zod": "3.23.8"
  },
  "devDependencies": {
    "@biomejs/biome": "1.8.3",
    "@next/bundle-analyzer": "15.0.0-canary.113",
    "@total-typescript/ts-reset": "0.5.1",
    "@types/chart.js": "2.9.41",
    "@types/jest": "29.5.12",
    "@types/ms": "0.7.34",
    "@types/node": "22.2.0",
    "@types/react": "18.3.3",
    "@types/react-dom": "18.3.0",
<<<<<<< HEAD
    "turbo": "2.0.12",
    "typescript": "5.5.4"
=======
    "vitest": "2.0.5"
>>>>>>> 25f0ef11
  },
  "packageManager": "bun@1.1.22"
}<|MERGE_RESOLUTION|>--- conflicted
+++ resolved
@@ -44,12 +44,9 @@
     "@types/node": "22.2.0",
     "@types/react": "18.3.3",
     "@types/react-dom": "18.3.0",
-<<<<<<< HEAD
     "turbo": "2.0.12",
-    "typescript": "5.5.4"
-=======
+    "typescript": "5.5.4",
     "vitest": "2.0.5"
->>>>>>> 25f0ef11
   },
   "packageManager": "bun@1.1.22"
 }